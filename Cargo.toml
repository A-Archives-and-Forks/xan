--- conflicted
+++ resolved
@@ -1,10 +1,6 @@
 [package]
 name = "xsv"
-<<<<<<< HEAD
-version = "0.13.0-medialab2"  #:version
-=======
 version = "0.13.0-medialab3"  #:version
->>>>>>> 6aad1cc4
 authors = [
   "Andrew Gallant <jamslam@gmail.com>",
   "Guillaume Plique <guillaume.plique@sciencespo.fr>",
