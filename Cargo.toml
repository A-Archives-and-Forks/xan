[package]
name = "xsv"
version = "0.13.0-medialab3"  #:version
authors = [
  "Andrew Gallant <jamslam@gmail.com>",
  "Guillaume Plique <guillaume.plique@sciencespo.fr>",
  "Béatrice Mazoyer <beatrice.mazoyer@sciencespo.fr>",
  "Laura Miguel <laura.miguel@sciencespo.fr>"
]
description = "A high performance CSV command line toolkit."
documentation = "https://burntsushi.net/rustdoc/xsv/"
homepage = "https://github.com/medialab/xsv"
repository = "https://github.com/medialab/xsv"
readme = "README.md"
keywords = ["csv", "tsv", "slice", "command"]
license = "Unlicense/MIT"
autotests = false

[[bin]]
name = "xsv"
test = false
bench = false
doctest = false

[[test]]
name = "tests"

[features]
lang = ["dep:lingua"]
py = ["dep:pyo3"]

[profile.release]
opt-level = 3
debug = true

[profile.test]
opt-level = 3

[dependencies]
byteorder = "1"
chrono = "0.4.23"
chrono-tz = "0.6"
colored = "2.0.0"
crossbeam-channel = "0.2.4"
csv = "1"
csv-index = "0.1.5"
docopt = "1"
filetime = "0.1"
hlua = "0.4.1"
lingua = { version = "1.4.0", optional = true }
num_cpus = "1.4"
pyo3 = { version = "0.13.2", optional = true }
dateparser = "0.1.7"
rand = "0.5"
regex = "1"
serde = "1"
serde_derive = "1"
serde_json = "1.0"
streaming-stats = "0.2"
tabwriter = "1"
termsize = "0.1"
textwrap = "0.14.0"
threadpool = "1.3"
<<<<<<< HEAD
=======
unicode-segmentation = "1.10.0"
>>>>>>> 8b450a83
unicode-width = "0.1.10"
uuid = { version = "0.8.1", features = ["v4"] }

[dev-dependencies]
quickcheck = { version = "0.7", default-features = false }
log = "0.4"<|MERGE_RESOLUTION|>--- conflicted
+++ resolved
@@ -61,10 +61,7 @@
 termsize = "0.1"
 textwrap = "0.14.0"
 threadpool = "1.3"
-<<<<<<< HEAD
-=======
 unicode-segmentation = "1.10.0"
->>>>>>> 8b450a83
 unicode-width = "0.1.10"
 uuid = { version = "0.8.1", features = ["v4"] }
 
